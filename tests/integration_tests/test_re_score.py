import os

from oktoberfest.re_score import ReScore


<<<<<<< HEAD
def integration_test_1():
    """Integration test for the rescoring."""
    ce_cal = ReScore(search_path="D:/Compmass/workDir/HCD_OT/msms.txt", raw_path="D:/Compmass/workDir/HCD_OT/")
    df_search = ce_cal._load_search()
    grouped_search = df_search.groupby("RAW_FILE")
    raw_files = grouped_search.groups.keys()
    re_score_raw = {}
    for raw_file in raw_files:
        re_score_raw[raw_file] = ReScore(
            search_path="D:/Compmass/workDir/HCD_OT/msms.txt",
            raw_path="D:/Compmass/workDir/HCD_OT/" + raw_file + ".mzml",
        )
        msms_raw = grouped_search.get_group(raw_file)
        re_score_raw[raw_file].predict_with_aligned_ce(msms_raw)
        re_score_raw[raw_file].gen_perc_metrics("prosit_" + raw_file + ".tab")

    raw_files_list = list(raw_files)
    with open("merged_prosit.tab", "wb") as fout:
        # first file:
        with open("prosit_" + raw_files_list[0] + ".tab", "rb") as f:
            fout.write(f.read())
        # now the rest:
        for raw_file in list(raw_files)[1:]:
            with open("prosit_" + raw_file + ".tab", "rb") as f:
                next(f)  # skip the header
                fout.write(f.read())


def integration_test_2():
    """Integration test for the rescoring."""
    search_dir = "/media/processing_results/bierdimpfl/workDir/627"
=======
def integration_test():
    search_dir = "data/plasma"
>>>>>>> 8e53a16d
    msms_path = os.path.join(search_dir, "msms.txt")
    config_path = os.path.join(search_dir, "config.json")
    re_score = ReScore(search_path=msms_path,
                       raw_path=search_dir,
                       out_path=os.path.join(search_dir, 'out'),
                       config_path=config_path)
    re_score.get_raw_files()
    re_score.split_msms()
    re_score.calculate_features()
    re_score.merge_input()
    re_score.rescore_with_perc()


if __name__ == "__main__":
    integration_test()<|MERGE_RESOLUTION|>--- conflicted
+++ resolved
@@ -3,42 +3,8 @@
 from oktoberfest.re_score import ReScore
 
 
-<<<<<<< HEAD
-def integration_test_1():
-    """Integration test for the rescoring."""
-    ce_cal = ReScore(search_path="D:/Compmass/workDir/HCD_OT/msms.txt", raw_path="D:/Compmass/workDir/HCD_OT/")
-    df_search = ce_cal._load_search()
-    grouped_search = df_search.groupby("RAW_FILE")
-    raw_files = grouped_search.groups.keys()
-    re_score_raw = {}
-    for raw_file in raw_files:
-        re_score_raw[raw_file] = ReScore(
-            search_path="D:/Compmass/workDir/HCD_OT/msms.txt",
-            raw_path="D:/Compmass/workDir/HCD_OT/" + raw_file + ".mzml",
-        )
-        msms_raw = grouped_search.get_group(raw_file)
-        re_score_raw[raw_file].predict_with_aligned_ce(msms_raw)
-        re_score_raw[raw_file].gen_perc_metrics("prosit_" + raw_file + ".tab")
-
-    raw_files_list = list(raw_files)
-    with open("merged_prosit.tab", "wb") as fout:
-        # first file:
-        with open("prosit_" + raw_files_list[0] + ".tab", "rb") as f:
-            fout.write(f.read())
-        # now the rest:
-        for raw_file in list(raw_files)[1:]:
-            with open("prosit_" + raw_file + ".tab", "rb") as f:
-                next(f)  # skip the header
-                fout.write(f.read())
-
-
-def integration_test_2():
-    """Integration test for the rescoring."""
-    search_dir = "/media/processing_results/bierdimpfl/workDir/627"
-=======
 def integration_test():
     search_dir = "data/plasma"
->>>>>>> 8e53a16d
     msms_path = os.path.join(search_dir, "msms.txt")
     config_path = os.path.join(search_dir, "config.json")
     re_score = ReScore(search_path=msms_path,
