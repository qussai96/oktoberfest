--- conflicted
+++ resolved
@@ -37,19 +37,11 @@
         :param file_path: path to percolator input file as a string
         """
         perc_features = Percolator(
-<<<<<<< HEAD
-            self.library.get_meta_data(),
-            search_type,
-            self.library.get_matrix(FragmentType.PRED),
-            self.library.get_matrix(FragmentType.RAW),
-            self.config.all_features,
-=======
             metadata=self.library.get_meta_data(),
             pred_intensities=self.library.get_matrix(FragmentType.PRED),
             true_intensities=self.library.get_matrix(FragmentType.RAW),
             input_type=search_type,
             all_features_flag=self.config.all_features,
->>>>>>> 1fcd4e58
         )
         perc_features.calc()
         if file_path:
