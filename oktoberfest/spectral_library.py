--- conflicted
+++ resolved
@@ -67,11 +67,6 @@
         Use grpc to predict library and add predictions to library
         :return: grpc predictions if we are trying to generate spectral library
         """
-<<<<<<< HEAD
-        predictor = PROSITpredictor(server='131.159.152.7:8500',
-                                    keepalive_timeout_ms=10000)
-        
-=======
         from pathlib import Path
 
         path = Path(__file__).parent / "certificates/"
@@ -81,8 +76,6 @@
                                     path_to_certificate=os.path.join(path, "oktoberfest-production.crt"),
                                     path_to_key_certificate=os.path.join(path, "oktoberfest-production.key"),
                                     )
-
->>>>>>> d2e1cd6d
         models_dict = self.config.get_models()
         models = []
         tmt_model = False
