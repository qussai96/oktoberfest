--- conflicted
+++ resolved
@@ -53,19 +53,11 @@
         Use grpc to predict library and add predictions to library
         :return: grpc predictions if we are trying to generate spectral library
         """
-<<<<<<< HEAD
         predictor = PROSITpredictor(server=PROSIT_SERVER,
                                     path_to_ca_certificate=CERTIFICATES['CA'],
                                     path_to_certificate=CERTIFICATES['USER'],
                                     path_to_key_certificate=CERTIFICATES['KEY'],
                                     keepalive_timeout_ms=10000)
-=======
-        predictor = PROSITpredictor(server=self.config.get_prosit_server())
-                                    #path_to_ca_certificate=CERTIFICATES['CA'],
-                                    #path_to_certificate=CERTIFICATES['USER'],
-                                    #path_to_key_certificate=CERTIFICATES['KEY'],
-                                    #keepalive_timeout_ms=10000)
->>>>>>> b2de43e8
 
         models_dict = self.config.get_models()
         models = []
@@ -77,11 +69,8 @@
                 models.append(value)
 
         if tmt_model:
-<<<<<<< HEAD
 
-=======
             # TODO: find better way instead of hard coded x[12:]
->>>>>>> b2de43e8
             library.spectra_data['GRPC_SEQUENCE'] = library.spectra_data['MODIFIED_SEQUENCE'].apply(
                 lambda x: x[12:])
             library.spectra_data['FRAGMENTATION_GRPC'] = library.spectra_data["FRAGMENTATION"].apply(lambda x : 2 if x=='HCD' else 1)
@@ -100,15 +89,10 @@
                                             models=models,
                                             disable_progress_bar=True)
 
-<<<<<<< HEAD
-        if self.config['jobType'] == "SpectralLibraryGeneration":
-            return predictions
-=======
         #Return only in spectral library generation otherwise add to library
         if self.config.get_job_type() == "SpectralLibraryGeneration":
             return predictions
 
->>>>>>> b2de43e8
         intensities_pred = pd.DataFrame()
         intensities_pred['intensity'] = predictions[models[0]]["intensity"].tolist()
 
