import os

import numpy as np
import pandas as pd
import scipy.sparse

from prosit_io.search_result import MaxQuant
from prosit_io.raw import ThermoRaw
from prosit_io.file import csv
from fundamentals.annotation.annotation import annotate_spectra
from fundamentals.metrics.metric import Metric
from fundamentals.metrics.similarity import SimilarityMetrics

from .spectral_library import SpectralLibrary
from .data.spectra import Spectra
from .data.spectra import FragmentType

import logging
logger = logging.getLogger(__name__)


class CeCalibration(SpectralLibrary):
    """
        main to init a CeCalibrarion obj and go through the steps:
        1- gen_lib
        2- allign_ce
        3- get_best_ce
        4- write output
    """
    search_path: str
    raw_path: str
    best_ce: float


    def __init__(self, search_path, raw_path, config_path=None):
        super().__init__(search_path, config_path=config_path)
        self.search_path = search_path
        self.raw_path = raw_path
        self.best_ce = 0


    def _gen_internal_search_result_from_msms(self):
        logger.info(f"Converting msms.txt at location {self.search_path} to internal search result.")
        mxq = MaxQuant(self.search_path)
        self.search_path = mxq.generate_internal()


    def _gen_mzml_from_thermo(self):
        logger.info("Converting thermo rawfile to mzml.")
        raw = ThermoRaw()
        self.raw_path = raw.convert_raw_mzml(self.raw_path)


    def _load_search(self):
        switch = self.config.get_search_type()
        logger.info(f"search_type is {switch}")
        if switch == "maxquant":
            self._gen_internal_search_result_from_msms()
        elif switch == "internal":
            pass
        else:
            raise ValueError(f"{switch} is not supported as search-type")

        return MaxQuant.read_internal(self.search_path)


    def _load_rawfile(self):
        switch = self.config.get_raw_type()
        logger.info(f"raw_type is {switch}")
        if switch == "thermo":
            self._gen_mzml_from_thermo()
        elif switch == "mzml":
            pass
        else:
            raise ValueError(f"{switch} is not supported as rawfile-type")
        self.raw_path = self.raw_path.replace('.raw','.mzml')
        return ThermoRaw.read_mzml(self.raw_path)


    def gen_lib(self, df_search):
        """
        Read input search and raw and add it to library
        """
        df_raw = self._load_rawfile()
        #return df_search
        logger.info("Merging rawfile and search result")
        df_join = df_search.merge(df_raw, on=["RAW_FILE", "SCAN_NUMBER"])
        logger.info(f"There are {len(df_join)} matched identifications")

        logger.info("Annotating raw spectra")
        df_annotated_spectra = annotate_spectra(df_join)
        df_join.drop(columns=["INTENSITIES", "MZ"], inplace=True)
        #return df_annotated_spectra["INTENSITIES"]
        logger.info("Preparing library")
        self.library.add_columns(df_join)
        self.library.add_matrix(df_annotated_spectra["INTENSITIES"],FragmentType.RAW)
        self.library.add_matrix(df_annotated_spectra["MZ"],FragmentType.MZ)
        self.library.add_column(df_annotated_spectra['CALCULATED_MASS'],'CALCULATED_MASS')
    
    def get_hdf5_path(self):
        #hdf5_path = os.path.join(self.out_path, raw_file_name + '.hdf5')
        return os.path.splitext(self.raw_path)[0] + '.hdf5'

    def write_metadata_annotation(self):        
        self.library.write_as_hdf5(self.get_hdf5_path())

    def _prepare_alignment_df(self):
        self.alignment_library = Spectra()
        self.alignment_library.spectra_data = self.library.spectra_data.copy()

        # Remove decoy and HCD fragmented spectra
        self.alignment_library.spectra_data = self.alignment_library.spectra_data[(self.alignment_library.spectra_data["FRAGMENTATION"] == "HCD") & (~self.alignment_library.spectra_data["REVERSE"])]
        # Select the 1000 highest scoring or all if there are less than 1000
        self.alignment_library.spectra_data = self.alignment_library.spectra_data.sort_values(by="SCORE", ascending=False).iloc[:1000]

        # Old code to repeat dataframe for each CE
        # self.alignment_library.spectra_data["COLLISION_ENERGY"] = np.array([x for x in range(18,50)] for _ in range(len(self.alignment_library.spectra_data)))
        # self.alignment_library.spectra_data = self.alignment_library.spectra_data.explode("COLLISION_ENERGY")
        # self.alignment_library.spectra_data.reset_index(inplace=True)
        # self.alignment_library.spectra_data = self.alignment_library.spectra_data.copy()

        # Repeat dataframe for each CE
        CE_RANGE = range(18,50)
        nrow = len(self.alignment_library.spectra_data)
        self.alignment_library.spectra_data = pd.concat([self.alignment_library.spectra_data for _ in CE_RANGE], axis=0)
        self.alignment_library.spectra_data["COLLISION_ENERGY"] = np.repeat(CE_RANGE, nrow)
        self.alignment_library.spectra_data.reset_index(inplace=True)


    def _predict_alignment(self):
        self.grpc_predict(self.alignment_library)


    def _alignment(self):
        """
        Edit library to try different ranges of ce 15-50.
        then predict with the new library.
        Check https://gitlab.lrz.de/proteomics/prosit_tools/oktoberfest/-/blob/develop/oktoberfest/ce_calibration/grpc_alignment.py
        """
        pred_intensity = self.alignment_library.get_matrix(FragmentType.PRED)
        raw_intensity = self.alignment_library.get_matrix(FragmentType.RAW)
        #print(pred_intensity.toarray())
        #return pred_intensity.toarray(), raw_intensity.toarray()
        sm = SimilarityMetrics(pred_intensity,raw_intensity)
        self.alignment_library.spectra_data["SPECTRAL_ANGLE"] = sm.spectral_angle(raw_intensity,pred_intensity)

        self.ce_alignment = self.alignment_library.spectra_data.groupby(by=["COLLISION_ENERGY"])["SPECTRAL_ANGLE"].mean()


    def _get_best_ce(self):
        """
        Get aligned ce for this lib.
        """
        self.best_ce = self.ce_alignment.idxmax()
        logger.info(f"Best collision energy: {self.best_ce}")

<<<<<<< HEAD
    def perform_alignment(self, df_search):
        hdf5_path = self.get_hdf5_path()
        logger.info(f"Path to hdf5 file with annotations for {self.raw_path}: {hdf5_path}")
        if os.path.isfile(hdf5_path):
            self.library.read_from_hdf5(hdf5_path)
        else:
            self.gen_lib(df_search)
            self.write_metadata_annotation()
        self._prepare_alignment_df()
        self._predict_alignment()
        self._alignment()
        self._get_best_ce()
=======
    def perform_alignment(self, df_search):        
        self.gen_lib(df_search)
        self.write_metadata_annotation()
        #self._prepare_alignment_df()
        #self._predict_alignment()
        #self._alignment()
        #self._get_best_ce()
>>>>>>> 434df3de

if __name__ == "main":
    ce_cal = CeCalibration(search_path = "D:/Compmass/workDir/HCD_OT/msms.txt",
                      raw_path = "D:/Compmass/workDir/HCD_OT/190416_FPTMT_MS3_HCDOT_R1.mzml")
    df_search = ce_cal._load_search()
    grouped_search = df_search.groupby('RAW_FILE')
    raw_files = grouped_search.groups.keys()
    ce_cal_raw = {}
    for raw_file in raw_files:
        ce_cal_raw[raw_file] = CeCalibration(search_path="D:/Compmass/workDir/HCD_OT/msms.txt",
                                             raw_path="D:/Compmass/workDir/HCD_OT/" + raw_file + ".mzml")
        ce_cal_raw[raw_file].perform_alignment(grouped_search.get_group(raw_file))<|MERGE_RESOLUTION|>--- conflicted
+++ resolved
@@ -154,7 +154,6 @@
         self.best_ce = self.ce_alignment.idxmax()
         logger.info(f"Best collision energy: {self.best_ce}")
 
-<<<<<<< HEAD
     def perform_alignment(self, df_search):
         hdf5_path = self.get_hdf5_path()
         logger.info(f"Path to hdf5 file with annotations for {self.raw_path}: {hdf5_path}")
@@ -167,15 +166,7 @@
         self._predict_alignment()
         self._alignment()
         self._get_best_ce()
-=======
-    def perform_alignment(self, df_search):        
-        self.gen_lib(df_search)
-        self.write_metadata_annotation()
-        #self._prepare_alignment_df()
-        #self._predict_alignment()
-        #self._alignment()
-        #self._get_best_ce()
->>>>>>> 434df3de
+
 
 if __name__ == "main":
     ce_cal = CeCalibration(search_path = "D:/Compmass/workDir/HCD_OT/msms.txt",
